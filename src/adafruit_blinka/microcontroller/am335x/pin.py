--- conflicted
+++ resolved
@@ -199,36 +199,8 @@
 USR2 = Pin('USR2')
 USR3 = Pin('USR3')
 
-<<<<<<< HEAD
-
-SCL = Pin('P9_19')
-SDA = Pin('P9_20')
-
-# Refer to header default pin modes
-# http://beagleboard.org/static/images/cape-headers.png
-#
-# P9_17 (SPI0_CSO => CE0) enables peripheral device
-# P9_18 (SPI0_D1 => MOSI) outputs data to peripheral device
-# P9_21 (SPIO_DO => MISO) receives data from peripheral device
-# P9_22 (SPI0_SCLK => SCLK) outputs clock signal
-#
-# Use config-pin to set pin mode for SPI pins
-# https://github.com/beagleboard/bb.org-overlays/tree/master/tools/beaglebone-universal-io
-# config-pin p9.17 spi_cs
-# config-pin p9.18 spi
-# config-pin p9.21 spi
-# config-pin p9.22 spi_sclk
-#
-CE0 = Pin('P9_17')
-MOSI = Pin('P9_18')
-MISO = Pin('P9_21')
-SCLK = Pin('P9_22')
-#CircuitPython naming convention for SPI Clock
-SCK = Pin('P9_22')
-=======
 # all special functions (SPI / I2C) are moved to
 # src/adafruit_blinka/board/beaglebone_black.py
->>>>>>> 41571b65
 
 # # ordered as spiId, sckId, mosiId, misoId
 # spiPorts = (
@@ -241,39 +213,6 @@
 #     (),
 # )
 #
-<<<<<<< HEAD
-# Refer to:
-# https://elinux.org/Beagleboard:BeagleBoneBlack_Debian#U-Boot_Overlays
-#
-# To Disable HDMI AUDIO, uncomment this line in /boot/uEnv.txt:
-# disable_uboot_overlay_audio=1
-#
-# Set pin modes for SPI1 with:
-#
-# config-pin p9.28 spi1_cs
-# config-pin p9.29 spi1
-# config-pin p9.30 spi1
-# config-pin p9.31 spi_sclk
-CE1 = Pin('P9_28')
-MOSI_1 = Pin('P9_29')
-MISO_1 = Pin('P9_30')
-SCLK_1 = Pin('P9_31')
-#CircuitPython naming convention for SPI Clock
-SCK_1 = Pin('P9_31')
-
-# ordered as spiId, sckId, mosiId, misoId
-spiPorts = ((0, SCLK, MOSI, MISO), (1, SCLK_1, MOSI_1, MISO_1))
-
-# ordered as uartId, txId, rxId
-uartPorts = (
-    (),
-)
-
-i2cPorts = (
-    (2, SCL, SDA),
-)
-=======
 # i2cPorts = (
 #     (2, SCL, SDA),
-# )
->>>>>>> 41571b65
+# )